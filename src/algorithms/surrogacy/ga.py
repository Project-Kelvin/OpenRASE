--- conflicted
+++ resolved
@@ -93,11 +93,7 @@
                 latency: float = data["averageLatency"]
                 reqps: float = requests / interval
                 linkData: "dict[str, float]" = embedLinks.getLinkData()
-<<<<<<< HEAD
-                row: "list[Union[str, float]]" = getSFCScore(reqps, egs[sfc], topology, embedData, linkData, latency)
-=======
-                row: "list[Union[str, float]" = getSFCScore(reqps, egs[sfc], topology, embedData, linkData, latency)
->>>>>>> d22732e3
+                row: "list[Union[str, float]]" = getSFCScore(reqps, topology, egs[sfc], embedData, linkData)
                 row.append(latency)
             stopTime: int = default_timer()
             interval = stopTime - startTime
