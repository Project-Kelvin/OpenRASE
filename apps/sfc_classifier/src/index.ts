import fastify, { FastifyReply, FastifyRequest } from 'fastify';
import axios, { AxiosError, AxiosResponse } from 'axios';
import { SFC_HEADER, SFC_ID } from "shared/constants";
import { Config, VNF, EmbeddingGraph } from "shared/models";
import { getConfig, sfcEncode, logger } from "shared/utils";
import { IncomingHttpHeaders } from 'http';

const app = fastify();
const config: Config = getConfig();

const embeddingGraphs: { [ sfcID: string ]: EmbeddingGraph; } = {};

app.post('/add-eg', (req: FastifyRequest, res: FastifyReply) => {
    const eg: EmbeddingGraph = req.body as EmbeddingGraph;
    eg.isTraversed = false;

    embeddingGraphs[ eg.sfcID ] = eg;

    res.status(201).send('The Embedding Graph has been successfully added.\n');
});

app.get('/', (req: FastifyRequest, res: FastifyReply) => {
    try {
        if (!req.headers[ SFC_ID ]) {
            logger.error('The SFC-ID Header is missing in the request.');

            return res.status(400).send('The SFC-ID Header is missing in the request.\n');
        }

        const sfcID: string = req.headers[ SFC_ID ] as string;

        if (!embeddingGraphs[ sfcID ]) {
            logger.error(`[${ sfcID }] is not registered with the SFC Classifier.`);

            return res.status(400).send('The SFC-ID is not registered with the SFC Classifier.\n' +
                'Use the `add-eg` endpoint to register it.\n');
        }

        const sfc: VNF = embeddingGraphs[ sfcID ].vnfs;

        const sfcBase64: string = sfcEncode(sfc);

        const headers: IncomingHttpHeaders = { ...req.headers };
        headers[ SFC_HEADER ] = sfcBase64;

        axios.request({
            method: req.method,
            url: `http://${ sfc.host.ip }/rx${ req.url }`,
            data: req.body,
            headers,
            maxRedirects: 0,
            timeout: config.general.requestTimeout * 1000,
        }).then((response: AxiosResponse) => {
            res.status(response.status).send(response.data);
        }).catch((error: AxiosError) => {
            logger.error(`[${ sfcID }] [${error?.response?.status}] ${ error?.response?.data ?? error.toString() }`);
            res.status(400).send(error.response?.data);

        });
    } catch (error: any) {
<<<<<<< HEAD
        logger.error(`[${ req.headers[ SFC_ID ] as string }] ${ error.message }`);
=======
        logger.error(`[${ req.headers[ SFC_ID ] as string}] ${ error.message ?? error.toString()}`);
>>>>>>> 77ec213c
        res.status(400).send(error.message);
    }
});

app.listen({ port: config.sfcClassifier.port }, (): void => {
    console.log(`Server is running on port ${ config.sfcClassifier.port }`);
});<|MERGE_RESOLUTION|>--- conflicted
+++ resolved
@@ -58,11 +58,7 @@
 
         });
     } catch (error: any) {
-<<<<<<< HEAD
-        logger.error(`[${ req.headers[ SFC_ID ] as string }] ${ error.message }`);
-=======
         logger.error(`[${ req.headers[ SFC_ID ] as string}] ${ error.message ?? error.toString()}`);
->>>>>>> 77ec213c
         res.status(400).send(error.message);
     }
 });
